﻿<?xml version="1.0" encoding="utf-8"?>

<Translations>
  <en>
    <UI_FontFamily>Segoe UI</UI_FontFamily>
    <APP_START>QuickLook is running in the background.</APP_START>
    <APP_SECOND>QuickLook is already running in the background.</APP_SECOND>
    <MW_BrowseFolder>Browse {0}</MW_BrowseFolder>
    <MW_Open>Open {0}</MW_Open>
    <MW_OpenWith>Open with {0}</MW_OpenWith>
    <MW_Run>Run {0}</MW_Run>
    <Icon_RunAtStartup>Run at &amp;Startup</Icon_RunAtStartup>
    <Icon_ToolTip>QuickLook v{0}</Icon_ToolTip>
    <Icon_CheckUpdate>Check for &amp;Updates...</Icon_CheckUpdate>
    <Icon_Quit>&amp;Quit</Icon_Quit>
    <Update_NoUpdate>You are now on the latest version.</Update_NoUpdate>
    <Update_Found>QuickLook {0} is released. Click here to open the download page.</Update_Found>
    <Update_Error>Error occured when checking for updates: {0}</Update_Error>
    <InfoPanel_LastModified>Last modified at {0}</InfoPanel_LastModified>
    <InfoPanel_DriveSize>Capacity {0}, {1} available</InfoPanel_DriveSize>
    <InfoPanel_Folder>{0} folder</InfoPanel_Folder>
    <InfoPanel_Folders>{0} folders</InfoPanel_Folders>
    <InfoPanel_File>{0} file</InfoPanel_File>
    <InfoPanel_Files>{0} files</InfoPanel_Files>
    <InfoPanel_FolderAndFile>({0} and {1})</InfoPanel_FolderAndFile>
  </en>
  <zh-CN>
    <UI_FontFamily>Segoe UI,Microsoft Yahei UI,Microsoft Yahei,SimSun</UI_FontFamily>
    <APP_START>QuickLook 正在后台运行。</APP_START>
    <APP_SECOND>另一个 QuickLook 进程正在运行。</APP_SECOND>
    <MW_BrowseFolder>浏览 {0}</MW_BrowseFolder>
    <MW_Open>打开 {0}</MW_Open>
    <MW_OpenWith>用 {0} 打开</MW_OpenWith>
    <MW_Run>运行 {0}</MW_Run>
    <Icon_RunAtStartup>启动时自动运行 (&amp;S)</Icon_RunAtStartup>
    <Icon_ToolTip>QuickLook v{0}</Icon_ToolTip>
    <Icon_CheckUpdate>检查更新... (&amp;U)</Icon_CheckUpdate>
    <Icon_Quit>退出 (&amp;Q)</Icon_Quit>
    <Update_NoUpdate>您已使用了最新版本。</Update_NoUpdate>
    <Update_Found>QuickLook {0} 已发布。点击这里打开下载页面。</Update_Found>
    <Update_Error>检查更新时发生错误：{0}</Update_Error>
    <InfoPanel_LastModified>最后修改于 {0}</InfoPanel_LastModified>
    <InfoPanel_DriveSize>总容量 {0}，可用 {1}</InfoPanel_DriveSize>
    <InfoPanel_Folder>{0} 个目录</InfoPanel_Folder>
    <InfoPanel_Folders>{0} 个目录</InfoPanel_Folders>
    <InfoPanel_File>{0} 个文件</InfoPanel_File>
    <InfoPanel_Files>{0} 个文件</InfoPanel_Files>
    <InfoPanel_FolderAndFile>(含 {0}和 {1})</InfoPanel_FolderAndFile>
  </zh-CN>
  <zh-TW>
    <UI_FontFamily>Segoe UI,Microsoft JhengHei UI,Microsoft JhengHei,MingLiU</UI_FontFamily>
    <APP_START>QuickLook 正在背景執行。</APP_START>
<<<<<<< HEAD
    <APP_SECOND>另一個 QuickLook 處理程序正在執行。</APP_SECOND>
    <MW_BrowseFolder>瀏覽 {0}</MW_BrowseFolder>
    <MW_Open>開啟 {0}</MW_Open>
    <MW_OpenWith>用 {0} 開啟</MW_OpenWith>
    <MW_Run>執行 {0}</MW_Run>
=======
    <APP_SECOND>另一個 QuickLook 處理程式正在執行。</APP_SECOND>
    <MW_BrowseFolder>瀏覽 “{0}”</MW_BrowseFolder>
    <MW_Open>開啟 “{0}”</MW_Open>
    <MW_OpenWith>用 “{0}” 開啟</MW_OpenWith>
    <MW_Run>執行 “{0}”</MW_Run>
>>>>>>> 346ec59e
    <Icon_RunAtStartup>系統啟動時自動執行 (&amp;S)</Icon_RunAtStartup>
    <Icon_ToolTip>QuickLook v{0}</Icon_ToolTip>
    <Icon_CheckUpdate>檢查更新... (&amp;U)</Icon_CheckUpdate>
    <Icon_Quit>結束程式 (&amp;Q)</Icon_Quit>
    <Update_NoUpdate>您已使用了最新版本。</Update_NoUpdate>
    <Update_Found>QuickLook {0} 已釋出。點選這裡開啟下載頁面。</Update_Found>
    <Update_Error>檢查更新時發生錯誤：{0}</Update_Error>
    <InfoPanel_LastModified>最後變更於 {0}</InfoPanel_LastModified>
    <InfoPanel_DriveSize>總容量 {0}，可用 {1}</InfoPanel_DriveSize>
    <InfoPanel_Folder>{0} 個目錄</InfoPanel_Folder>
    <InfoPanel_Folders>{0} 個目錄</InfoPanel_Folders>
    <InfoPanel_File>{0} 個檔案</InfoPanel_File>
    <InfoPanel_Files>{0} 個檔案</InfoPanel_Files>
    <InfoPanel_FolderAndFile>(含 {0}和 {1})</InfoPanel_FolderAndFile>
  </zh-TW>
  <es-ES>
    <UI_FontFamily>Segoe UI</UI_FontFamily>
    <APP_START>QuickLook está funcionando en segundo plano.</APP_START>
    <APP_SECOND>QuickLook ya está funcionando en segundo plano.</APP_SECOND>
    <MW_BrowseFolder>Explorar {0}</MW_BrowseFolder>
    <MW_Open>Abrir {0}</MW_Open>
    <MW_OpenWith>Abrir con {0}</MW_OpenWith>
    <MW_Run>Iniciar {0}</MW_Run>
    <Icon_RunAtStartup>Iniciar con el &amp;sistema</Icon_RunAtStartup>
    <Icon_ToolTip>QuickLook v{0}</Icon_ToolTip>
    <Icon_CheckUpdate>Buscar &amp;actualizaciones...</Icon_CheckUpdate>
    <Icon_Quit>&amp;Salir</Icon_Quit>
    <Update_NoUpdate>Estás usando la última versión.</Update_NoUpdate>
    <Update_Found>QuickLook {0} está disponible. Haz clic aquí para abrir la página de descarga.</Update_Found>
    <Update_Error>Ocurrió un error al buscar actualizaciones: {0}</Update_Error>
    <InfoPanel_LastModified>Última modificación a las {0}</InfoPanel_LastModified>
    <InfoPanel_DriveSize>Capacidad {0}, {1} disponible</InfoPanel_DriveSize>
    <InfoPanel_Folder>{0} carpeta</InfoPanel_Folder>
    <InfoPanel_Folders>{0} carpetas</InfoPanel_Folders>
    <InfoPanel_File>{0} archivo</InfoPanel_File>
    <InfoPanel_Files>{0} archivos</InfoPanel_Files>
    <InfoPanel_FolderAndFile>({0} y {1})</InfoPanel_FolderAndFile>
  </es-ES>
</Translations><|MERGE_RESOLUTION|>--- conflicted
+++ resolved
@@ -50,19 +50,11 @@
   <zh-TW>
     <UI_FontFamily>Segoe UI,Microsoft JhengHei UI,Microsoft JhengHei,MingLiU</UI_FontFamily>
     <APP_START>QuickLook 正在背景執行。</APP_START>
-<<<<<<< HEAD
     <APP_SECOND>另一個 QuickLook 處理程序正在執行。</APP_SECOND>
     <MW_BrowseFolder>瀏覽 {0}</MW_BrowseFolder>
     <MW_Open>開啟 {0}</MW_Open>
     <MW_OpenWith>用 {0} 開啟</MW_OpenWith>
     <MW_Run>執行 {0}</MW_Run>
-=======
-    <APP_SECOND>另一個 QuickLook 處理程式正在執行。</APP_SECOND>
-    <MW_BrowseFolder>瀏覽 “{0}”</MW_BrowseFolder>
-    <MW_Open>開啟 “{0}”</MW_Open>
-    <MW_OpenWith>用 “{0}” 開啟</MW_OpenWith>
-    <MW_Run>執行 “{0}”</MW_Run>
->>>>>>> 346ec59e
     <Icon_RunAtStartup>系統啟動時自動執行 (&amp;S)</Icon_RunAtStartup>
     <Icon_ToolTip>QuickLook v{0}</Icon_ToolTip>
     <Icon_CheckUpdate>檢查更新... (&amp;U)</Icon_CheckUpdate>
